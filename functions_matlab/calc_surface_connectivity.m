function surface_connectivity = calc_surface_connectivity(surface)
% calc_surface_connectivity.m
%
% Calculate surface-based connectivity matrix
%
% Input: surface               : surface structure with fields
%                                vertices and faces
%
% Output: surface_connectivity : surface connectivity matrix [NxN]
%
% Original: James Pang, Monash University, 2021

%%

<<<<<<< HEAD
num_vertices = size(surface.vertices, 1);
f = surface.faces;

temp = ...
    sparse( ...
        reshape(f           ,  [], 1), ...
        reshape(f(:, [2 3 1]), [], 1), ...
        true, num_vertices, num_vertices ...
    );

=======
% num_vertices = size(surface.vertices, 1);
% num_faces = size(surface.faces, 1);
% 
% surface_connectivity = zeros(num_vertices);
% 
% for face_ind = 1:num_faces
%     face_interest = surface.faces(face_ind,:);
%     
%     surface_connectivity(face_interest(1), face_interest(2)) = 1;
%     surface_connectivity(face_interest(1), face_interest(3)) = 1;
%     surface_connectivity(face_interest(2), face_interest(3)) = 1;
% end
% 
% surface_connectivity = surface_connectivity + surface_connectivity';
% surface_connectivity(surface_connectivity>0) = 1;


num_vertices = size(surface.vertices, 1);
f = surface.faces;

temp = ...
    sparse( ...
        reshape(f           ,  [], 1), ...
        reshape(f(:, [2 3 1]), [], 1), ...
        true, num_vertices, num_vertices ...
    );

>>>>>>> 3de17cad
surface_connectivity = full(temp | temp'); % can replace with +full if desired<|MERGE_RESOLUTION|>--- conflicted
+++ resolved
@@ -12,18 +12,6 @@
 
 %%
 
-<<<<<<< HEAD
-num_vertices = size(surface.vertices, 1);
-f = surface.faces;
-
-temp = ...
-    sparse( ...
-        reshape(f           ,  [], 1), ...
-        reshape(f(:, [2 3 1]), [], 1), ...
-        true, num_vertices, num_vertices ...
-    );
-
-=======
 % num_vertices = size(surface.vertices, 1);
 % num_faces = size(surface.faces, 1);
 % 
@@ -51,5 +39,4 @@
         true, num_vertices, num_vertices ...
     );
 
->>>>>>> 3de17cad
 surface_connectivity = full(temp | temp'); % can replace with +full if desired